--- conflicted
+++ resolved
@@ -4,18 +4,12 @@
     "sqlx-core",
     "sqlx-macros",
     "sqlx-test",
-<<<<<<< HEAD
+    "cargo-sqlx",
     "examples/mysql/todos",
     "examples/postgres/listen",
     "examples/postgres/realworld",
     "examples/postgres/todos",
     "examples/sqlite/todos",
-=======
-    "examples/listen-postgres",
-    "examples/realworld-postgres",
-    "examples/todos-postgres",
-    "cargo-sqlx",
->>>>>>> fcd6ef43
 ]
 
 [package]
