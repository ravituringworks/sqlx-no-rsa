--- conflicted
+++ resolved
@@ -10,17 +10,9 @@
 /// important related traits as associated types.
 ///
 /// This trait is not intended to be used directly.
-<<<<<<< HEAD
-/// Instead [sqlx::Connection] or [sqlx::Pool] should be used instead.
 pub trait Backend:
     Executor<Backend = Self> + HasTypeMetadata + Send + Sync + Sized + 'static
 {
-=======
-/// Instead [sqlx::Connection] or [sqlx::Pool] should be used instead,
-/// which provide concurrent access and typed retrieval of results.
-#[async_trait]
-pub trait Backend: HasTypeMetadata + Send + Sync + Sized + 'static {
->>>>>>> 279e329f
     /// The concrete `QueryParameters` implementation for this backend.
     type QueryParameters: QueryParameters<Backend = Self>;
 
